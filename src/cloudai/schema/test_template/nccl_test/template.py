# SPDX-FileCopyrightText: NVIDIA CORPORATION & AFFILIATES
# Copyright (c) 2024 NVIDIA CORPORATION & AFFILIATES. All rights reserved.
# SPDX-License-Identifier: Apache-2.0
#
# Licensed under the Apache License, Version 2.0 (the "License");
# you may not use this file except in compliance with the License.
# You may obtain a copy of the License at
#
#     http://www.apache.org/licenses/LICENSE-2.0
#
# Unless required by applicable law or agreed to in writing, software
# distributed under the License is distributed on an "AS IS" BASIS,
# WITHOUT WARRANTIES OR CONDITIONS OF ANY KIND, either express or implied.
# See the License for the specific language governing permissions and
# limitations under the License.

from cloudai import TestTemplate


class NcclTest(TestTemplate):
<<<<<<< HEAD
    """
    Test template for NCCL tests.

    Attributes
        SUPPORTED_SUBTESTS (List[str]): List of supported subtests for NCCL,
            including all_reduce_perf_mpi, all_gather_perf_mpi, and others.
    """

    SUPPORTED_SUBTESTS = [
        "all_reduce_perf_mpi",
        "all_gather_perf_mpi",
        "alltoall_perf_mpi",
        "broadcast_perf_mpi",
        "gather_perf_mpi",
        "hypercube_perf_mpi",
        "reduce_perf_mpi",
        "reduce_scatter_perf_mpi",
        "scatter_perf_mpi",
        "sendrecv_perf_mpi",
        "bisection_perf_mpi"
    ]
=======
    """Test template for NCCL tests."""
>>>>>>> 570181a5
<|MERGE_RESOLUTION|>--- conflicted
+++ resolved
@@ -18,28 +18,4 @@
 
 
 class NcclTest(TestTemplate):
-<<<<<<< HEAD
-    """
-    Test template for NCCL tests.
-
-    Attributes
-        SUPPORTED_SUBTESTS (List[str]): List of supported subtests for NCCL,
-            including all_reduce_perf_mpi, all_gather_perf_mpi, and others.
-    """
-
-    SUPPORTED_SUBTESTS = [
-        "all_reduce_perf_mpi",
-        "all_gather_perf_mpi",
-        "alltoall_perf_mpi",
-        "broadcast_perf_mpi",
-        "gather_perf_mpi",
-        "hypercube_perf_mpi",
-        "reduce_perf_mpi",
-        "reduce_scatter_perf_mpi",
-        "scatter_perf_mpi",
-        "sendrecv_perf_mpi",
-        "bisection_perf_mpi"
-    ]
-=======
-    """Test template for NCCL tests."""
->>>>>>> 570181a5
+    """Test template for NCCL tests."""