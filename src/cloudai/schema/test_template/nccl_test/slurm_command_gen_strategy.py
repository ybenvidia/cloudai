--- conflicted
+++ resolved
@@ -15,38 +15,19 @@
 # limitations under the License.
 
 from pathlib import Path
-from typing import Any, Dict, List, cast
+from typing import Any, Dict, List
 
+from cloudai import TestRun
 from cloudai.systems.slurm.strategy import SlurmCommandGenStrategy
-from cloudai.test_definitions.nccl import NCCLTestDefinition
 
 
 class NcclTestSlurmCommandGenStrategy(SlurmCommandGenStrategy):
     """Command generation strategy for NCCL tests on Slurm systems."""
 
-<<<<<<< HEAD
-    def gen_exec_command(self, tr: TestRun) -> str:
-        final_env_vars = self._override_env_vars(self.system.global_env_vars, tr.test.extra_env_vars)
-        final_cmd_args = self._override_cmd_args(self.default_cmd_args, tr.test.cmd_args)
-
-        slurm_args = self._parse_slurm_args("nccl_test", final_env_vars, final_cmd_args, tr.num_nodes, tr.nodes)
-        tdef: NCCLTestDefinition = cast(NCCLTestDefinition, tr.test.test_definition)
-        slurm_args["image_path"] = str(tdef.docker_image.installed_path)
-
-        srun_command = self.generate_srun_command(slurm_args, final_env_vars, final_cmd_args, tr.test.extra_cmd_args)
-        return self._write_sbatch_script(slurm_args, final_env_vars, srun_command, tr.output_path)
-
-=======
->>>>>>> 73529d1d
     def _parse_slurm_args(
-        self,
-        job_name_prefix: str,
-        env_vars: Dict[str, str],
-        cmd_args: Dict[str, str],
-        num_nodes: int,
-        nodes: List[str],
+        self, job_name_prefix: str, env_vars: Dict[str, str], cmd_args: Dict[str, str], tr: TestRun
     ) -> Dict[str, Any]:
-        base_args = super()._parse_slurm_args(job_name_prefix, env_vars, cmd_args, num_nodes, nodes)
+        base_args = super()._parse_slurm_args(job_name_prefix, env_vars, cmd_args, tr)
 
         container_mounts = ""
         if "NCCL_TOPO_FILE" in env_vars and "DOCKER_NCCL_TOPO_FILE" in env_vars:
