--- conflicted
+++ resolved
@@ -16,13 +16,9 @@
 
 import logging
 from pathlib import Path
-<<<<<<< HEAD
-from typing import Any, Dict, List
+from typing import Any, Dict, List, Optional
 
 from pydantic import ValidationError
-=======
-from typing import Any, Dict, List, Optional, Set
->>>>>>> 35d14891
 
 from .base_multi_file_parser import BaseMultiFileParser
 from .registry import Registry
@@ -93,7 +89,6 @@
         if test_template_name not in registry.test_definitions_map:
             raise NotImplementedError(f"TestTemplate with name '{test_template_name}' not supported.")
 
-<<<<<<< HEAD
         try:
             test_def = registry.test_definitions_map[test_template_name](**data)
         except ValidationError as e:
@@ -110,21 +105,6 @@
         cmd_args = test_def.cmd_args.model_dump()
         extra_env_vars = test_def.extra_env_vars
         extra_cmd_args = test_def.extra_cmd_args
-=======
-        env_vars = data.get("env_vars", {})
-        cmd_args = data.get("cmd_args", {})
-        extra_env_vars = data.get("extra_env_vars", {})
-        extra_cmd_args = data.get("extra_cmd_args", "")
-
-        flattened_template_cmd_args = self._flatten_template_dict_keys(test_template.cmd_args)
-
-        # Ensure test_name is not None by providing a default value if necessary
-        test_name_str = test_name if test_name is not None else ""
-        self._validate_args(cmd_args, flattened_template_cmd_args, test_name_str)
-
-        flattened_template_env_vars = self._flatten_template_dict_keys(test_template.env_vars)
-        self._validate_args(env_vars, flattened_template_env_vars, test_name_str)
->>>>>>> 35d14891
 
         return Test(
             name=test_def.name,
@@ -146,68 +126,4 @@
         Returns:
             List[str]: List of command-line arguments.
         """
-<<<<<<< HEAD
-        return cmd_args_str.split() if cmd_args_str else []
-=======
-        return cmd_args_str.split() if cmd_args_str else []
-
-    def _flatten_template_dict_keys(self, nested_args: Dict[str, Any], parent_key: str = "") -> Set[str]:
-        """
-        Recursively flattens the nested dictionary structure from the test template.
-
-        Includes keys with 'default' and 'values' as valid keys, while ignoring keys that specifically end with
-        'default' or 'values'.
-
-        Args:
-            nested_args (Dict[str, Any]): Nested argument structure from the test template.
-            parent_key (str): Parent key for nested arguments.
-
-        Returns:
-            Set[str]: Set of all valid argument keys.
-        """
-        keys = set()
-        for k, v in nested_args.items():
-            new_key = f"{parent_key}.{k}" if parent_key else k
-
-            if k in ["type", "values", "default"]:
-                continue
-
-            if isinstance(v, dict):
-                if "default" in v:
-                    keys.add(new_key)
-                keys.update(self._flatten_template_dict_keys(v, new_key))
-            else:
-                keys.add(new_key)
-
-        return keys
-
-    def _validate_args(self, args: Dict[str, Any], valid_keys: Set[str], test_name: str) -> None:
-        """
-        Validate the provided arguments against a set of valid keys.
-
-        Args:
-            args (Dict[str, Any]): Arguments provided in the TOML configuration.
-            valid_keys (Set[str]): Set of valid keys from the flattened template arguments.
-            test_name (str): The name of the test for which arguments are being validated.
-
-        Raises:
-            ValueError: If an argument is not defined in the TestTemplate's arguments.
-        """
-        for arg_key in args:
-            # Check if the arg_key directly exists in valid_keys
-            if arg_key in valid_keys:
-                continue
-
-            # Check if arg_key with test_name prefix exists in valid_keys
-            test_specific_key = f"{test_name}.{arg_key}"
-            if test_specific_key in valid_keys:
-                continue
-
-            # Check if arg_key with 'common' prefix exists in valid_keys
-            common_key = f"common.{arg_key}"
-            if common_key in valid_keys:
-                continue
-
-            # If none of the conditions above are met, the arg_key is invalid
-            raise ValueError(f"Argument '{arg_key}' is not defined in the TestTemplate's arguments.")
->>>>>>> 35d14891
+        return cmd_args_str.split() if cmd_args_str else []