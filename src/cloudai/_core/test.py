--- conflicted
+++ resolved
@@ -14,13 +14,7 @@
 # See the License for the specific language governing permissions and
 # limitations under the License.
 
-<<<<<<< HEAD
-from pathlib import Path
-from typing import Any, Dict, List, Optional
-=======
-import sys
-from typing import Any, Dict, Optional, Union
->>>>>>> 02b82890
+from typing import Any, Dict, Optional
 
 from pydantic import BaseModel, ConfigDict
 
@@ -85,105 +79,6 @@
             f"extra_cmd_args={self.extra_cmd_args}"
         )
 
-<<<<<<< HEAD
-    def gen_exec_command(
-        self, output_path: Path, time_limit: Optional[str] = None, num_nodes: int = 1, nodes: Optional[List[str]] = None
-    ) -> str:
-        """
-        Generate the command to run this specific test.
-
-        Args:
-            output_path (Path): Path to the output directory where logs and results will be stored.
-            time_limit (Optional[str]): Time limit for the test execution.
-            num_nodes (Optional[int]): Number of nodes to be used for the test execution.
-            nodes (Optional[List[str]]): List of nodes involved in the test.
-
-        Returns:
-            str: The command string.
-        """
-        if time_limit is not None:
-            self.cmd_args["time_limit"] = time_limit
-        if not nodes:
-            nodes = []
-
-        return self.test_template.gen_exec_command(
-            self.cmd_args,
-            self.extra_env_vars,
-            self.extra_cmd_args,
-            output_path,
-            num_nodes,
-            nodes,
-        )
-
-    def gen_json(
-        self,
-        output_path: Path,
-        job_name: str,
-        time_limit: Optional[str] = None,
-        num_nodes: int = 1,
-        nodes: Optional[List[str]] = None,
-    ) -> Dict[Any, Any]:
-        """
-        Generate a JSON dictionary representing the Kubernetes job specification for this test.
-
-        Args:
-            output_path (Path): Path to the output directory where logs and results will be stored.
-            job_name (str): The name assigned to the Kubernetes job.
-            time_limit (Optional[str]): Time limit for the test execution.
-            num_nodes (Optional[int]): Number of nodes to be used for the test execution.
-            nodes (Optional[List[str]]): List of nodes involved in the test.
-
-        Returns:
-            Dict[Any, Any]: A dictionary representing the Kubernetes job specification.
-        """
-        if time_limit is not None:
-            self.cmd_args["time_limit"] = time_limit
-        if not nodes:
-            nodes = []
-
-        return self.test_template.gen_json(
-            self.cmd_args,
-            self.extra_env_vars,
-            self.extra_cmd_args,
-            output_path,
-            job_name,
-            num_nodes,
-            nodes,
-        )
-=======
-    def has_more_iterations(self) -> bool:
-        """
-        Check if the test has more iterations to run.
-
-        Returns
-            bool: True if more iterations are pending, False otherwise.
-        """
-        return self.current_iteration < self.iterations
-
-
-class TestDependency:
-    """
-    Represents a dependency for a test.
-
-    Attributes
-        test (Test): The test object it depends on.
-        time (int): Time in seconds after which this dependency is met.
-    """
-
-    __test__ = False
-
-    def __init__(self, test: Test, time: int) -> None:
-        """
-        Initialize a TestDependency instance.
-
-        Args:
-            test (Test): The test object it depends on.
-            time (int): Time in seconds to meet the dependency.
-        """
-        self.test = test
-        self.time = time
->>>>>>> 02b82890
-
 
 class CmdArgs(BaseModel):
     """Test command arguments."""
