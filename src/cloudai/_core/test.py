--- conflicted
+++ resolved
@@ -15,14 +15,10 @@
 # limitations under the License.
 
 import sys
-<<<<<<< HEAD
+from pathlib import Path
 from typing import Any, Dict, List, Optional, Union
 
 from pydantic import BaseModel, ConfigDict
-=======
-from pathlib import Path
-from typing import Dict, List, Optional, Union
->>>>>>> b1cb5ce0
 
 from .job_status_result import JobStatusResult
 from .test_template import TestTemplate
