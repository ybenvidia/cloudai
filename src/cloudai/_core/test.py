--- conflicted
+++ resolved
@@ -136,12 +136,9 @@
     cmd_args: Any
     extra_env_vars: dict[str, str] = {}
     extra_cmd_args: dict[str, str] = {}
-<<<<<<< HEAD
-    nsys: Optional[NsysConfiguration] = None
-=======
     extra_container_mounts: list[str] = []
     git_repos: list[GitRepo] = []
->>>>>>> 9a10377f
+    nsys: Optional[NsysConfiguration] = None
 
     @property
     def cmd_args_dict(self) -> Dict[str, Union[str, List[str]]]:
