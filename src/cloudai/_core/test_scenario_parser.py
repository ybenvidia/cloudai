# SPDX-FileCopyrightText: NVIDIA CORPORATION & AFFILIATES
# Copyright (c) 2024-2025 NVIDIA CORPORATION & AFFILIATES. All rights reserved.
# SPDX-License-Identifier: Apache-2.0
#
# Licensed under the Apache License, Version 2.0 (the "License");
# you may not use this file except in compliance with the License.
# You may obtain a copy of the License at
#
#     http://www.apache.org/licenses/LICENSE-2.0
#
# Unless required by applicable law or agreed to in writing, software
# distributed under the License is distributed on an "AS IS" BASIS,
# WITHOUT WARRANTIES OR CONDITIONS OF ANY KIND, either express or implied.
# See the License for the specific language governing permissions and
# limitations under the License.

import copy
import logging
import re
from datetime import timedelta
from pathlib import Path
from typing import Any, Dict, List, Optional, Set, Tuple, Type

import toml
from pydantic import ValidationError

<<<<<<< HEAD
from cloudai.workloads.nccl_test.prediction_report_generation_strategy import NcclTestPredictionReportGenerationStrategy

from ..models.scenario import TestRunModel, TestScenarioModel
from ..models.workload import TestDefinition
from ..workloads.chakra_replay import ChakraReplayReportGenerationStrategy, ChakraReplayTestDefinition
from ..workloads.jax_toolbox import (
    GPTTestDefinition,
    GrokTestDefinition,
    JaxToolboxReportGenerationStrategy,
    NemotronTestDefinition,
)
from ..workloads.megatron_run import CheckpointTimingReportGenerationStrategy, MegatronRunTestDefinition
from ..workloads.nccl_test import NCCLTestDefinition, NcclTestPerformanceReportGenerationStrategy
from ..workloads.nemo_launcher import NeMoLauncherReportGenerationStrategy, NeMoLauncherTestDefinition
from ..workloads.nemo_run import NeMoRunReportGenerationStrategy, NeMoRunTestDefinition
from ..workloads.sleep import SleepReportGenerationStrategy, SleepTestDefinition
from ..workloads.slurm_container import SlurmContainerReportGenerationStrategy, SlurmContainerTestDefinition
from ..workloads.ucc_test import UCCTestDefinition, UCCTestReportGenerationStrategy
=======
from ..workloads.nccl_test import (
    NCCLTestDefinition,
    NcclTestPredictionReportGenerationStrategy,
)
>>>>>>> 821cad52
from .exceptions import TestScenarioParsingError, format_validation_error
from .registry import Registry
from .report_generation_strategy import ReportGenerationStrategy
from .system import System
from .test import Test
from .test_parser import TestParser
from .test_scenario import TestDependency, TestRun, TestScenario


def get_reporters(test_info: TestRunModel, tdef: TestDefinition) -> Set[Type[ReportGenerationStrategy]]:
    reporters = DEFAULT_REPORTERS.get(type(tdef), set())

    if isinstance(tdef, NCCLTestDefinition) and tdef.predictor is not None:
        reporters.add(NcclTestPredictionReportGenerationStrategy)

    return reporters


def parse_time_limit(limit: str) -> timedelta:
    try:
        if re.match(r"^\d+[smhdw]$", limit, re.IGNORECASE):
            return parse_abbreviated_time(limit)
        if "-" in limit:
            return parse_dashed_time(limit)
        if len(limit.split(":")) == 3:
            hours, minutes, seconds = map(int, limit.split(":"))
            return timedelta(hours=hours, minutes=minutes, seconds=seconds)
        if len(limit.split(":")) == 2:
            hours, minutes = map(int, limit.split(":"))
            return timedelta(hours=hours, minutes=minutes)
    except ValueError as err:
        raise ValueError(f"Invalid time limit format: {limit}. Refer to SLURM time format documentation.") from err

    raise ValueError(f"Unsupported time limit format: {limit}. Refer to SLURM time format documentation.")


def parse_abbreviated_time(limit: str) -> timedelta:
    value, unit = int(limit[:-1]), limit[-1].lower()
    if unit == "s":
        return timedelta(seconds=value)
    if unit == "m":
        return timedelta(minutes=value)
    if unit == "h":
        return timedelta(hours=value)
    if unit == "d":
        return timedelta(days=value)
    if unit == "w":
        return timedelta(weeks=value)
    raise ValueError(f"Invalid abbreviated time format: {limit}")


def parse_dashed_time(limit: str) -> timedelta:
    days, time_part = limit.split("-", 1)
    hours, minutes, seconds = map(int, time_part.split(":"))
    return timedelta(days=int(days), hours=hours, minutes=minutes, seconds=seconds)


def format_time_limit(total_time: timedelta) -> str:
    total_seconds = int(total_time.total_seconds())
    days, remainder = divmod(total_seconds, 86400)
    hours, remainder = divmod(remainder, 3600)
    minutes, seconds = divmod(remainder, 60)
    if days > 0:
        return f"{days}-{hours:02}:{minutes:02}:{seconds:02}"
    return f"{hours:02}:{minutes:02}:{seconds:02}"


def calculate_total_time_limit(test_hooks: List[TestScenario], time_limit: Optional[str] = None) -> Optional[str]:
    if not time_limit:
        return None

    total_time = parse_time_limit(time_limit)
    total_time += sum(
        (
            parse_time_limit(test_run.time_limit)
            for hook in test_hooks
            for test_run in hook.test_runs
            if test_run.time_limit
        ),
        timedelta(),
    )

    return format_time_limit(total_time)


<<<<<<< HEAD
=======
def get_reporters(test_info: "_TestRunTOML", tdef: TestDefinition) -> Set[Type[ReportGenerationStrategy]]:
    reporters = copy.deepcopy(Registry().reports_map.get(type(tdef), set()))

    if isinstance(tdef, NCCLTestDefinition) and tdef.predictor is not None:
        reporters.add(NcclTestPredictionReportGenerationStrategy)

    return reporters


class _TestDependencyTOML(BaseModel):
    model_config = ConfigDict(extra="forbid")

    type: Literal["end_post_comp", "start_post_init", "start_post_comp"]
    id: str


class _TestRunTOML(BaseModel):
    model_config = ConfigDict(extra="forbid")

    id: str = Field(min_length=1)
    test_name: str
    num_nodes: Optional[int] = None
    nodes: list[str] = Field(default_factory=list)
    weight: int = 0
    iterations: int = 1
    sol: Optional[float] = None
    ideal_perf: float = 1.0
    time_limit: Optional[str] = None
    dependencies: list[_TestDependencyTOML] = Field(default_factory=list)


class _TestScenarioTOML(BaseModel):
    model_config = ConfigDict(extra="forbid")

    name: str
    sol_path: Optional[str] = None
    job_status_check: bool = True
    tests: list[_TestRunTOML] = Field(alias="Tests", min_length=1)
    pre_test: Optional[str] = None
    post_test: Optional[str] = None

    @model_validator(mode="after")
    def check_no_self_dependency(self):
        """Check for circular dependencies in the test scenario."""
        for test_run in self.tests:
            for dep in test_run.dependencies:
                if dep.id == test_run.id:
                    raise ValueError(f"Test '{test_run.id}' must not depend on itself.")

        return self

    @model_validator(mode="after")
    def check_no_duplicate_ids(self):
        """Check for duplicate test ids in the test scenario."""
        test_ids = set()
        for tr in self.tests:
            if tr.id in test_ids:
                raise ValueError(f"Duplicate test id '{tr.id}' found in the test scenario.")
            test_ids.add(tr.id)

        return self

    @model_validator(mode="after")
    def check_all_dependencies_are_known(self):
        """Check that all dependencies are known."""
        test_ids = set(tr.id for tr in self.tests)
        for tr in self.tests:
            for dep in tr.dependencies:
                if dep.id not in test_ids:
                    raise ValueError(f"Dependency section '{dep.id}' not found for test '{tr.id}'.")

        return self


>>>>>>> 821cad52
class TestScenarioParser:
    """
    Parser for TestScenario objects.

    Attributes
        file_path (Path): Path to the TOML configuration file.
        test_mapping: Mapping of test names to Test objects.
    """

    __test__ = False

    def __init__(
        self,
        file_path: Path,
        system: System,
        test_mapping: Dict[str, Test],
        hook_mapping: Dict[str, TestScenario],
        strict: bool = False,
    ) -> None:
        self.file_path = file_path
        self.system = system
        self.test_mapping = test_mapping
        self.hook_mapping = hook_mapping
        self.strict = strict

    def parse(self) -> TestScenario:
        """
        Parse the TOML file and return a TestScenario object.

        Returns
            TestScenario: The parsed TestScenario object.
        """
        with self.file_path.open("r") as file:
            data: Dict[str, Any] = toml.load(file)
            return self._parse_data(data)

    def _parse_data(self, data: Dict[str, Any]) -> TestScenario:
        """
        Parse data for a TestScenario object.

        Args:
            data (Dict[str, Any]): Data from a TOML file.

        Returns:
            TestScenario: Parsed TestScenario object.
        """
        try:
            ts_model = TestScenarioModel.model_validate(data)
        except ValidationError as e:
            logging.error(f"Failed to parse Test Scenario definition: {self.file_path}")
            for err in e.errors(include_url=False):
                err_msg = format_validation_error(err)
                logging.error(err_msg)
            raise TestScenarioParsingError("Failed to parse Test Scenario definition") from e

        total_weight = sum(tr.weight for tr in ts_model.tests)
        normalized_weight = 0 if total_weight == 0 else 100 / total_weight

        pre_test, post_test = None, None
        if ts_model.pre_test:
            pre_test = self.hook_mapping.get(ts_model.pre_test)
            if pre_test is None:
                msg = (
                    f"Pre-test hook '{ts_model.pre_test}' not found in hook mapping. "
                    "A corresponding hook should exist under 'conf/hook'. "
                    "Ensure that a proper hook directory is set under the working directory."
                )
                logging.error(msg)
                raise TestScenarioParsingError(msg)

        if ts_model.post_test:
            post_test = self.hook_mapping.get(ts_model.post_test)
            if post_test is None:
                msg = (
                    f"Post-test hook '{ts_model.post_test}' not found in hook mapping. "
                    "A corresponding hook should exist under 'conf/hook'. "
                    "Ensure that a proper hook directory is set under the working directory."
                )
                logging.error(msg)
                raise TestScenarioParsingError(msg)

        test_runs_by_id: dict[str, TestRun] = {
            tr.id: self._create_test_run(tr, normalized_weight, pre_test, post_test) for tr in ts_model.tests
        }

        tests_data: dict[str, TestRunModel] = {tr.id: tr for tr in ts_model.tests}
        for section, tr in test_runs_by_id.items():
            test_info = tests_data[section]
            tr.dependencies = {
                dep.type: TestDependency(test_run=test_runs_by_id[dep.id]) for dep in test_info.dependencies
            }

        return TestScenario(
            name=ts_model.name,
            test_runs=list(test_runs_by_id.values()),
            job_status_check=ts_model.job_status_check,
        )

    def _create_test_run(
        self,
        test_info: TestRunModel,
        normalized_weight: float,
        pre_test: Optional[TestScenario] = None,
        post_test: Optional[TestScenario] = None,
    ) -> TestRun:
        """
        Create a section-specific Test object by copying from the test mapping.

        Args:
            test_info (Dict[str, Any]): Information of the test.
            normalized_weight (float): Normalized weight for the test.
            pre_test (Optional[TestScenario]): TestScenario object representing the pre-test sequence.
            post_test (Optional[TestScenario]): TestScenario object representing the post-test sequence.

        Returns:
            Test: Copied and updated Test object for the section.

        Raises:
            ValueError: If the test or nodes are not found within the system.
        """
        original_test, tdef = self._prepare_tdef(test_info)

        test = Test(test_definition=tdef, test_template=original_test.test_template)

        hooks = [hook for hook in [pre_test, post_test] if hook is not None]
        total_time_limit = calculate_total_time_limit(test_hooks=hooks, time_limit=test_info.time_limit)

        tr = TestRun(
            test_info.id,
            test,
            num_nodes=test_info.num_nodes or 1,
            iterations=test_info.iterations,
            nodes=test_info.nodes,
            time_limit=total_time_limit,
            sol=test_info.sol,
            weight=test_info.weight * normalized_weight,
            ideal_perf=test_info.ideal_perf,
            pre_test=pre_test,
            post_test=post_test,
            reports=get_reporters(test_info, test.test_definition),
        )

        if test.test_definition.is_dse_job and not tr.metric_reporter:
            report_metrics_map = {r: r.metrics for r in tr.reports}
            logging.error(f"Failed to parse Test Scenario definition: {self.file_path}")
            msg = (
                f"Test '{test_info.id}' is a DSE job with agent_metric='{test.test_definition.agent_metric}', "
                "but no report generation strategy is defined for it. "
                f"Available report-metrics mapping: {report_metrics_map}"
            )
            logging.error(msg)
            raise TestScenarioParsingError(msg)

        return tr

    def _prepare_tdef(self, test_info: TestRunModel) -> Tuple[Test, TestDefinition]:
        tp = TestParser([self.file_path], self.system)
        tp.current_file = self.file_path

        if test_info.test_name:
            if test_info.test_name not in self.test_mapping:
                raise ValueError(f"Test '{test_info.test_name}' is not defined. Was tests directory correctly set?")
            test = self.test_mapping[test_info.test_name]
        elif test_info.test_spec and test_info.test_spec.test_template_name:
            test = tp._parse_data(test_info.test_spec.model_dump(), self.strict)
        else:
            # this should never happen, because we check for this in the modelvalidator
            raise ValueError(f"Cannot configure test case '{test_info.id}' with both 'test_name' and 'test_spec'.")

        tdef = test.test_definition
        if test_info.test_spec:
            data = test.test_definition.model_dump()
            data.update(test_info.test_spec.model_dump(exclude_none=True, exclude_defaults=True))
            tdef = tp.load_test_definition(data, self.strict)

        return test, tdef<|MERGE_RESOLUTION|>--- conflicted
+++ resolved
@@ -24,31 +24,9 @@
 import toml
 from pydantic import ValidationError
 
-<<<<<<< HEAD
-from cloudai.workloads.nccl_test.prediction_report_generation_strategy import NcclTestPredictionReportGenerationStrategy
-
 from ..models.scenario import TestRunModel, TestScenarioModel
 from ..models.workload import TestDefinition
-from ..workloads.chakra_replay import ChakraReplayReportGenerationStrategy, ChakraReplayTestDefinition
-from ..workloads.jax_toolbox import (
-    GPTTestDefinition,
-    GrokTestDefinition,
-    JaxToolboxReportGenerationStrategy,
-    NemotronTestDefinition,
-)
-from ..workloads.megatron_run import CheckpointTimingReportGenerationStrategy, MegatronRunTestDefinition
-from ..workloads.nccl_test import NCCLTestDefinition, NcclTestPerformanceReportGenerationStrategy
-from ..workloads.nemo_launcher import NeMoLauncherReportGenerationStrategy, NeMoLauncherTestDefinition
-from ..workloads.nemo_run import NeMoRunReportGenerationStrategy, NeMoRunTestDefinition
-from ..workloads.sleep import SleepReportGenerationStrategy, SleepTestDefinition
-from ..workloads.slurm_container import SlurmContainerReportGenerationStrategy, SlurmContainerTestDefinition
-from ..workloads.ucc_test import UCCTestDefinition, UCCTestReportGenerationStrategy
-=======
-from ..workloads.nccl_test import (
-    NCCLTestDefinition,
-    NcclTestPredictionReportGenerationStrategy,
-)
->>>>>>> 821cad52
+from ..workloads.nccl_test import NCCLTestDefinition, NcclTestPredictionReportGenerationStrategy
 from .exceptions import TestScenarioParsingError, format_validation_error
 from .registry import Registry
 from .report_generation_strategy import ReportGenerationStrategy
@@ -59,7 +37,7 @@
 
 
 def get_reporters(test_info: TestRunModel, tdef: TestDefinition) -> Set[Type[ReportGenerationStrategy]]:
-    reporters = DEFAULT_REPORTERS.get(type(tdef), set())
+    reporters = copy.deepcopy(Registry().reports_map.get(type(tdef), set()))
 
     if isinstance(tdef, NCCLTestDefinition) and tdef.predictor is not None:
         reporters.add(NcclTestPredictionReportGenerationStrategy)
@@ -134,83 +112,6 @@
     return format_time_limit(total_time)
 
 
-<<<<<<< HEAD
-=======
-def get_reporters(test_info: "_TestRunTOML", tdef: TestDefinition) -> Set[Type[ReportGenerationStrategy]]:
-    reporters = copy.deepcopy(Registry().reports_map.get(type(tdef), set()))
-
-    if isinstance(tdef, NCCLTestDefinition) and tdef.predictor is not None:
-        reporters.add(NcclTestPredictionReportGenerationStrategy)
-
-    return reporters
-
-
-class _TestDependencyTOML(BaseModel):
-    model_config = ConfigDict(extra="forbid")
-
-    type: Literal["end_post_comp", "start_post_init", "start_post_comp"]
-    id: str
-
-
-class _TestRunTOML(BaseModel):
-    model_config = ConfigDict(extra="forbid")
-
-    id: str = Field(min_length=1)
-    test_name: str
-    num_nodes: Optional[int] = None
-    nodes: list[str] = Field(default_factory=list)
-    weight: int = 0
-    iterations: int = 1
-    sol: Optional[float] = None
-    ideal_perf: float = 1.0
-    time_limit: Optional[str] = None
-    dependencies: list[_TestDependencyTOML] = Field(default_factory=list)
-
-
-class _TestScenarioTOML(BaseModel):
-    model_config = ConfigDict(extra="forbid")
-
-    name: str
-    sol_path: Optional[str] = None
-    job_status_check: bool = True
-    tests: list[_TestRunTOML] = Field(alias="Tests", min_length=1)
-    pre_test: Optional[str] = None
-    post_test: Optional[str] = None
-
-    @model_validator(mode="after")
-    def check_no_self_dependency(self):
-        """Check for circular dependencies in the test scenario."""
-        for test_run in self.tests:
-            for dep in test_run.dependencies:
-                if dep.id == test_run.id:
-                    raise ValueError(f"Test '{test_run.id}' must not depend on itself.")
-
-        return self
-
-    @model_validator(mode="after")
-    def check_no_duplicate_ids(self):
-        """Check for duplicate test ids in the test scenario."""
-        test_ids = set()
-        for tr in self.tests:
-            if tr.id in test_ids:
-                raise ValueError(f"Duplicate test id '{tr.id}' found in the test scenario.")
-            test_ids.add(tr.id)
-
-        return self
-
-    @model_validator(mode="after")
-    def check_all_dependencies_are_known(self):
-        """Check that all dependencies are known."""
-        test_ids = set(tr.id for tr in self.tests)
-        for tr in self.tests:
-            for dep in tr.dependencies:
-                if dep.id not in test_ids:
-                    raise ValueError(f"Dependency section '{dep.id}' not found for test '{tr.id}'.")
-
-        return self
-
-
->>>>>>> 821cad52
 class TestScenarioParser:
     """
     Parser for TestScenario objects.
