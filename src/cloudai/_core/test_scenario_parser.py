# SPDX-FileCopyrightText: NVIDIA CORPORATION & AFFILIATES
# Copyright (c) 2024 NVIDIA CORPORATION & AFFILIATES. All rights reserved.
# SPDX-License-Identifier: Apache-2.0
#
# Licensed under the Apache License, Version 2.0 (the "License");
# you may not use this file except in compliance with the License.
# You may obtain a copy of the License at
#
#     http://www.apache.org/licenses/LICENSE-2.0
#
# Unless required by applicable law or agreed to in writing, software
# distributed under the License is distributed on an "AS IS" BASIS,
# WITHOUT WARRANTIES OR CONDITIONS OF ANY KIND, either express or implied.
# See the License for the specific language governing permissions and
# limitations under the License.

import copy
import sys
from typing import Any, Dict

import toml

from .system import System
from .test import Test, TestDependency
from .test_scenario import TestRun, TestScenario


class TestScenarioParser:
    """
    Parser for TestScenario objects.

    Attributes
        file_path (str): Path to the TOML configuration file.
        system: The system object to which the test scenarios apply.
        test_mapping: Mapping of test names to Test objects.
    """

    __test__ = False

    def __init__(
        self,
        file_path: str,
        system: System,
        test_mapping: Dict[str, Test],
    ) -> None:
        self.file_path = file_path
        self.system = system
        self.test_mapping = test_mapping

    def parse(self) -> TestScenario:
        """
        Parse the TOML file and returns a TestScenario object.

        Returns
            TestScenario: The parsed TestScenario object.
        """
        with open(self.file_path, "r") as file:
            data: Dict[str, Any] = toml.load(file)
            return self._parse_data(data)

    def _parse_data(self, data: Dict[str, Any]) -> TestScenario:
        """
        Parse data for a TestScenario object.

        Args:
            data (Dict[str, Any]): Data from a TOML file.

        Returns:
            TestScenario: Parsed TestScenario object.
        """
        if "name" not in data:
            raise KeyError("The 'name' field is missing from the data.")
        test_scenario_name = data["name"]
        job_status_check = data.get("job_status_check", True)
        raw_tests_data = data.get("Tests", {})
        tests_data = {f"Tests.{k}": v for k, v in raw_tests_data.items()}

        # Create section-specific test instances
        section_test_runs = {
            section: self._create_section_test_run(section, info) for section, info in tests_data.items()
        }

        total_weight = sum(test_info.get("weight", 0) for test_info in tests_data.values())
        normalized_weight = 0 if total_weight == 0 else 100 / total_weight

        # Update tests with dependencies
        for section, tr in section_test_runs.items():
            test_info = tests_data[section]
            deps = self._parse_dependencies_for_test(section, test_info, section_test_runs)
            tr.test.dependencies = deps

            # Parse and set iterations
            iterations = test_info.get("iterations", 1)
            tr.test.iterations = iterations if isinstance(iterations, int) else sys.maxsize

            tr.test.weight = test_info.get("weight", 0) * normalized_weight

            if "sol" in test_info:
                tr.test.sol = test_info["sol"]

            if "ideal_perf" in test_info:
                tr.test.ideal_perf = test_info["ideal_perf"]

            if "time_limit" in test_info:
                tr.time_limit = test_info["time_limit"]

<<<<<<< HEAD
        return TestScenario(name=test_scenario_name, test_runs=list(section_test_runs.values()))
=======
        return TestScenario(
            name=test_scenario_name, tests=list(section_tests.values()), job_status_check=job_status_check
        )
>>>>>>> 35d14891

    def _create_section_test_run(self, section: str, test_info: Dict[str, Any]) -> TestRun:
        """
        Create a section-specific Test object by copying from the test mapping.

        Args:
            section (str): Section name of the test.
            test_info (Dict[str, Any]): Information of the test.

        Returns:
            Test: Copied and updated Test object for the section.

        Raises:
            ValueError: If the test or nodes are not found within the system.
        """
        test_name = test_info.get("name", "")
        if test_name not in self.test_mapping:
            raise ValueError(
                f"Test '{test_name}' not found in the test schema directory. Please ensure that all tests referenced "
                f"in the test scenario schema exist in the test schema directory. To resolve this issue, you can "
                f"either add the corresponding test schema file for '{test_name}' in the directory or remove the test "
                f"reference from the test scenario schema."
            )

        test = copy.deepcopy(self.test_mapping[test_name])
        test.test_template = self.test_mapping[test_name].test_template
        test.section_name = section
        tr = TestRun(
            test,
            num_nodes=int(test_info.get("num_nodes", 1)),
            nodes=test_info.get("nodes", []),
        )
        return tr

    def _parse_dependencies_for_test(
        self,
        section: str,
        test_info: Dict[str, Any],
        section_test_runs: Dict[str, TestRun],
    ) -> Dict[str, TestDependency]:
        """
        Parse and creates TestDependency objects for various types of dependencies, ignoring empty dependencies.

        Args:
            section (str): Section name of the test.
            test_info (Dict[str, Any]): Information of the test.
            section_test_runs (Dict[str, TestRun]): Mapping of section names to TestRun objects.

        Returns:
            Dict[str, Optional[TestDependency]]: Parsed dependencies for the test.
        """
        dependencies = {}
        dep_info = test_info.get("dependencies", {})
        for dep_type, dep_details in dep_info.items():
            if dep_details:  # Check if dep_details is not empty
                if isinstance(dep_details, dict):
                    dep_section = dep_details.get("name", "")
                    dep_test = section_test_runs.get(dep_section)
                    if not dep_test:
                        raise ValueError(f"Dependency section '{dep_section}' not found for " f"test '{section}'.")
                    dep_time = dep_details.get("time", 0)
                    dependencies[dep_type] = TestDependency(test=dep_test.test, time=dep_time)
                else:
                    raise ValueError(f"Invalid format for dependency '{dep_type}' in " f"test '{section}'.")
            # Else, skip if dep_details is empty

        return dependencies<|MERGE_RESOLUTION|>--- conflicted
+++ resolved
@@ -104,13 +104,9 @@
             if "time_limit" in test_info:
                 tr.time_limit = test_info["time_limit"]
 
-<<<<<<< HEAD
-        return TestScenario(name=test_scenario_name, test_runs=list(section_test_runs.values()))
-=======
         return TestScenario(
-            name=test_scenario_name, tests=list(section_tests.values()), job_status_check=job_status_check
+            name=test_scenario_name, test_runs=list(section_test_runs.values()), job_status_check=job_status_check
         )
->>>>>>> 35d14891
 
     def _create_section_test_run(self, section: str, test_info: Dict[str, Any]) -> TestRun:
         """
