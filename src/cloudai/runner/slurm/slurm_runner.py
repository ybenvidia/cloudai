# SPDX-FileCopyrightText: NVIDIA CORPORATION & AFFILIATES
# Copyright (c) 2024 NVIDIA CORPORATION & AFFILIATES. All rights reserved.
# SPDX-License-Identifier: Apache-2.0
#
# Licensed under the Apache License, Version 2.0 (the "License");
# you may not use this file except in compliance with the License.
# You may obtain a copy of the License at
#
#     http://www.apache.org/licenses/LICENSE-2.0
#
# Unless required by applicable law or agreed to in writing, software
# distributed under the License is distributed on an "AS IS" BASIS,
# WITHOUT WARRANTIES OR CONDITIONS OF ANY KIND, either express or implied.
# See the License for the specific language governing permissions and
# limitations under the License.

import logging

from cloudai import BaseRunner, JobIdRetrievalError, System, TestRun, TestScenario
from cloudai.util import CommandShell

from .slurm_job import SlurmJob


class SlurmRunner(BaseRunner):
    """
    Implementation of the Runner for a system using Slurm.

    Attributes
        cmd_shell (CommandShell): An instance of CommandShell for executing system commands.
    """

    def __init__(self, mode: str, system: System, test_scenario: TestScenario) -> None:
        """
        Initialize the SlurmRunner.

        Args:
            mode (str): The operation mode ('dry-run', 'run').
            system (System): The system object.
            test_scenario (TestScenario): The test scenario to run.
        """
        super().__init__(mode, system, test_scenario)
        self.cmd_shell = CommandShell()

    def _submit_test(self, tr: TestRun) -> SlurmJob:
        """
        Submit a test for execution on Slurm and returns a SlurmJob.

        Args:
            tr (TestRun): The test run to be executed.

        Returns:
            SlurmJob: A SlurmJob object
        """
<<<<<<< HEAD
        logging.info(f"Running test: {tr.name}")
        job_output_path = self.get_job_output_path(tr)

        exec_cmd = tr.test.gen_exec_command(job_output_path, tr.time_limit, tr.num_nodes, tr.nodes)
        logging.info(f"Executing command for test {tr.name}: {exec_cmd}")
=======
        logging.info(f"Running test: {tr.test.section_name}")
        tr.output_path = self.get_job_output_path(tr.test)

        exec_cmd = tr.test.test_template.gen_exec_command(tr)
        logging.info(f"Executing command for test {tr.test.section_name}: {exec_cmd}")
>>>>>>> 02b82890
        job_id = 0
        if self.mode == "run":
            stdout, stderr = self.cmd_shell.execute(exec_cmd).communicate()
            job_id = tr.test.test_template.get_job_id(stdout, stderr)
            if job_id is None:
                raise JobIdRetrievalError(
                    test_name=str(tr.name),
                    command=exec_cmd,
                    stdout=stdout,
                    stderr=stderr,
                    message="Failed to retrieve job ID from command output.",
                )
        return SlurmJob(self.mode, self.system, tr, job_id)<|MERGE_RESOLUTION|>--- conflicted
+++ resolved
@@ -52,19 +52,10 @@
         Returns:
             SlurmJob: A SlurmJob object
         """
-<<<<<<< HEAD
         logging.info(f"Running test: {tr.name}")
-        job_output_path = self.get_job_output_path(tr)
-
-        exec_cmd = tr.test.gen_exec_command(job_output_path, tr.time_limit, tr.num_nodes, tr.nodes)
+        tr.output_path = self.get_job_output_path(tr)
+        exec_cmd = tr.test.test_template.gen_exec_command(tr)
         logging.info(f"Executing command for test {tr.name}: {exec_cmd}")
-=======
-        logging.info(f"Running test: {tr.test.section_name}")
-        tr.output_path = self.get_job_output_path(tr.test)
-
-        exec_cmd = tr.test.test_template.gen_exec_command(tr)
-        logging.info(f"Executing command for test {tr.test.section_name}: {exec_cmd}")
->>>>>>> 02b82890
         job_id = 0
         if self.mode == "run":
             stdout, stderr = self.cmd_shell.execute(exec_cmd).communicate()
