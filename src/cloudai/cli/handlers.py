--- conflicted
+++ resolved
@@ -18,40 +18,10 @@
 import asyncio
 import logging
 from pathlib import Path
-<<<<<<< HEAD
-from typing import List
-
-import toml
-
-from cloudai import Installable, Parser, Registry, ReportGenerator, Runner, TestParser
-=======
-from typing import List, Optional, Set
+from typing import List, Optional
 from unittest.mock import Mock
 
-from cloudai import Parser, Registry, ReportGenerator, Runner, System, Test, TestTemplate
-
-
-def identify_unique_test_templates(tests: List[Test]) -> List[TestTemplate]:
-    """
-    Identify unique test templates from a list of tests.
-
-    Args:
-        tests (List[Test]): The list of test objects.
-
-    Returns:
-        List[TestTemplate]: The list of unique test templates.
-    """
-    unique_templates: List[TestTemplate] = []
-    seen_names: Set[str] = set()
-
-    for test in tests:
-        template_type = type(test.test_template).__name__
-        if template_type not in seen_names:
-            seen_names.add(template_type)
-            unique_templates.append(test.test_template)
-
-    return unique_templates
->>>>>>> 284c6a81
+from cloudai import Installable, Parser, Registry, ReportGenerator, Runner, System
 
 
 def handle_install_and_uninstall(args: argparse.Namespace) -> int:
