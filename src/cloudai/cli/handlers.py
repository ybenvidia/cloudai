--- conflicted
+++ resolved
@@ -89,7 +89,6 @@
     return rc
 
 
-<<<<<<< HEAD
 def prepare_installation(
     system: System, tests: list[Test], scenario: Optional[TestScenario]
 ) -> tuple[list[Installable], BaseInstaller]:
@@ -112,10 +111,7 @@
     return installables, installer
 
 
-def is_dse_job(cmd_args: dict) -> bool:
-=======
 def is_dse_job(cmd_args: dict, extra_env_vars: dict) -> bool:
->>>>>>> c5a46090
     """
     Recursively check if any value in cmd_args or extra_env_vars is a list.
 
