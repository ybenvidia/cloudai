--- conflicted
+++ resolved
@@ -22,12 +22,10 @@
 from unittest.mock import Mock
 
 from cloudai import Installable, Parser, Registry, ReportGenerator, Runner, System
-<<<<<<< HEAD
+
 from cloudai._core.configurator.cloudai_gym import CloudAIGymEnv
 from cloudai._core.configurator.grid_search import GridSearchAgent
-=======
 from cloudai.util import prepare_output_dir
->>>>>>> 5ddba084
 
 from ..parser import HOOK_ROOT
 
@@ -175,11 +173,9 @@
 
     if args.output_dir:
         system.output_path = args.output_dir.absolute()
-<<<<<<< HEAD
-=======
+
     if not prepare_output_dir(system.output_path):
         return 1
->>>>>>> 5ddba084
     system.update()
 
     logging.info(f"System Name: {system.name}")
