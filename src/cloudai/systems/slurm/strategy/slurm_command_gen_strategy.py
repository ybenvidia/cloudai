--- conflicted
+++ resolved
@@ -111,18 +111,6 @@
             "num_nodes": num_nodes,
             "node_list_str": node_list_str,
         }
-<<<<<<< HEAD
-
-        if self.slurm_system.account:
-            slurm_args["account"] = self.slurm_system.account
-        if self.slurm_system.distribution:
-            slurm_args["distribution"] = self.slurm_system.distribution
-        if self.slurm_system.gpus_per_node:
-            slurm_args["gpus_per_node"] = self.slurm_system.gpus_per_node
-        if self.slurm_system.ntasks_per_node:
-            slurm_args["ntasks_per_node"] = self.slurm_system.ntasks_per_node
-=======
->>>>>>> 1e6d6184
         if "time_limit" in cmd_args:
             slurm_args["time_limit"] = cmd_args["time_limit"]
 
@@ -200,19 +188,6 @@
 
         self._append_sbatch_directives(batch_script_content, args, output_path)
 
-<<<<<<< HEAD
-        batch_script_content.append(env_vars_str)
-        batch_script_content.append(srun_command)
-
-        script_path = os.path.join(output_path, "cloudai_sbatch_script.sh")
-        with open(script_path, "w") as script_file:
-            script_file.write("\n".join(batch_script_content))
-
-        return f"sbatch {script_path}"
-
-    def _append_sbatch_directives(
-        self, batch_script_content: List[str], args: Dict[str, Any], output_path: str
-=======
         batch_script_content.extend([env_vars_str, "", srun_command])
 
         batch_script_path = output_path / "cloudai_sbatch_script.sh"
@@ -223,7 +198,6 @@
 
     def _append_sbatch_directives(
         self, batch_script_content: List[str], args: Dict[str, Any], output_path: Path
->>>>>>> 1e6d6184
     ) -> None:
         """
         Append SBATCH directives to the batch script content.
@@ -231,39 +205,13 @@
         Args:
             batch_script_content (List[str]): The list of script lines to append to.
             args (Dict[str, Any]): Arguments including job settings.
-<<<<<<< HEAD
-            output_path (str): Output directory for script and logs.
-        """
-=======
             output_path (Path): Output directory for script and logs.
         """
         batch_script_content = self._add_reservation(batch_script_content)
 
->>>>>>> 1e6d6184
         if "output" not in args:
             batch_script_content.append(f"#SBATCH --output={output_path / 'stdout.txt'}")
         if "error" not in args:
-<<<<<<< HEAD
-            batch_script_content.append(f"#SBATCH --error={os.path.join(output_path, 'stderr.txt')}")
-
-        # safely access parition
-        partition = args.get("partition")
-        if partition:
-            batch_script_content.append(f"#SBATCH --partition={args['partition']}")
-        if args.get("node_list_str"):
-            batch_script_content.append(f"#SBATCH --nodelist={args['node_list_str']}")
-        if "account" in args:
-            batch_script_content.append(f"#SBATCH --account={args['account']}")
-        if "distribution" in args:
-            batch_script_content.append(f"#SBATCH --distribution={args['distribution']}")
-
-        gpus_per_node = args.get("gpus_per_node")
-        if gpus_per_node:
-            batch_script_content.append(f"#SBATCH --gpus-per-node={args['gpus_per_node']}")
-            batch_script_content.append(f"#SBATCH --gres=gpu:{args['gpus_per_node']}")
-        if "ntasks_per_node" in args:
-            batch_script_content.append(f"#SBATCH --ntasks-per-node={args['ntasks_per_node']}")
-=======
             batch_script_content.append(f"#SBATCH --error={output_path / 'stderr.txt'}")
         batch_script_content.append(f"#SBATCH --partition={self.slurm_system.default_partition}")
         if args["node_list_str"]:
@@ -277,7 +225,6 @@
             batch_script_content.append(f"#SBATCH --gres=gpu:{self.slurm_system.gpus_per_node}")
         if self.slurm_system.ntasks_per_node:
             batch_script_content.append(f"#SBATCH --ntasks-per-node={self.slurm_system.ntasks_per_node}")
->>>>>>> 1e6d6184
         if "time_limit" in args:
             batch_script_content.append(f"#SBATCH --time={args['time_limit']}")
 
