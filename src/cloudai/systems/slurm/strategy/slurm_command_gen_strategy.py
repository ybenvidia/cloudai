--- conflicted
+++ resolved
@@ -17,11 +17,7 @@
 from abc import abstractmethod
 from datetime import datetime
 from pathlib import Path
-<<<<<<< HEAD
-from typing import Any, Dict, List, Union, cast, final
-=======
-from typing import Any, Dict, List, Optional, Tuple, Union, cast, final
->>>>>>> 027f7ab7
+from typing import Any, Dict, List, Optional, Union, cast, final
 
 from cloudai import CommandGenStrategy, Registry, TestRun, TestScenario
 from cloudai.systems import SlurmSystem
