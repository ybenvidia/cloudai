--- conflicted
+++ resolved
@@ -193,19 +193,15 @@
     assert len(tr.all_combinations) == 0
 
 
-<<<<<<< HEAD
+def test_all_combinations_non_dse_but_with_space(nemorun: NeMoRunTestDefinition, setup_env: tuple[TestRun, Runner]):
+    tr, _ = setup_env
+    tr.test.test_definition = nemorun
+    with patch.object(type(tr.test.test_definition), "is_dse_job", new_callable=PropertyMock(return_value=True)):
+        assert len(tr.all_combinations) == 0
+
+
 @pytest.mark.parametrize("num_nodes", (1, [1, 2], [3]))
 def test_params_set(setup_env: tuple[TestRun, Runner], num_nodes: int):
-=======
-def test_all_combinations_non_dse_but_with_space(nemorun: NeMoRunTestDefinition, setup_env: tuple[TestRun, Runner]):
-    tr, _ = setup_env
-    tr.test.test_definition = nemorun
-    with patch.object(type(tr.test.test_definition), "is_dse_job", new_callable=PropertyMock(return_value=True)):
-        assert len(tr.all_combinations) == 0
-
-
-def test_params_set(setup_env: tuple[TestRun, Runner]):
->>>>>>> 889a44e1
     tr, _ = setup_env
     tr.num_nodes = num_nodes
     assert len(tr.all_combinations) > 1
