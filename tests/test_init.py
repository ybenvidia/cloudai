--- conflicted
+++ resolved
@@ -23,8 +23,6 @@
     JsonGenStrategy,
     Registry,
     ReportGenerationStrategy,
-    SlurmContainer,
-    SlurmContainerTestDefinition,
 )
 from cloudai.installer.slurm_installer import SlurmInstaller
 from cloudai.installer.standalone_installer import StandaloneInstaller
@@ -132,20 +130,6 @@
     assert strategies[key] == value
 
 
-<<<<<<< HEAD
-=======
-def test_test_templates():
-    test_templates = Registry().test_templates_map
-    assert len(test_templates) == 9
-    assert test_templates["ChakraReplay"] == ChakraReplay
-    assert test_templates["NcclTest"] == NcclTest
-    assert test_templates["NeMoLauncher"] == NeMoLauncher
-    assert test_templates["Sleep"] == Sleep
-    assert test_templates["UCCTest"] == UCCTest
-    assert test_templates["SlurmContainer"] == SlurmContainer
-
-
->>>>>>> 192713fc
 def test_installers():
     installers = Registry().installers_map
     assert len(installers) == 3
@@ -160,18 +144,4 @@
     assert test_defs["NcclTest"] == NCCLTestDefinition
     assert test_defs["ChakraReplay"] == ChakraReplayTestDefinition
     assert test_defs["Sleep"] == SleepTestDefinition
-<<<<<<< HEAD
-    assert test_defs["NeMoLauncher"] == NeMoLauncherTestDefinition
-=======
-    assert test_defs["NeMoLauncher"] == NeMoLauncherTestDefinition
-    assert test_defs["SlurmContainer"] == SlurmContainerTestDefinition
-
-
-def test_definitions_matches_templates():
-    test_defs = Registry().test_definitions_map
-    test_templates = Registry().test_templates_map
-
-    def_names = set(test_defs.keys())
-    template_names = set(test_templates.keys())
-    assert def_names == template_names
->>>>>>> 192713fc
+    assert test_defs["NeMoLauncher"] == NeMoLauncherTestDefinition