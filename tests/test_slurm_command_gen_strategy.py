--- conflicted
+++ resolved
@@ -15,11 +15,8 @@
 # limitations under the License.
 
 from pathlib import Path
-<<<<<<< HEAD
 from typing import Optional
-=======
 from unittest.mock import Mock, patch
->>>>>>> 35d14891
 
 import pytest
 from cloudai.schema.test_template.jax_toolbox.slurm_command_gen_strategy import JaxToolboxSlurmCommandGenStrategy
