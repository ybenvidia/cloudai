--- conflicted
+++ resolved
@@ -71,11 +71,7 @@
     strategy = NeMoRunReportGenerationStrategy(nemo_tr)
     strategy.generate_report()
 
-<<<<<<< HEAD
-    summary_file = nemo_tr.output_path / "summary.txt"
-=======
-    summary_file = nemo_test_environment / "report.txt"
->>>>>>> 9922ce2b
+    summary_file = nemo_tr.output_path / "report.txt"
     assert summary_file.is_file(), "Summary report was not generated."
 
     summary_content = summary_file.read_text().strip().split("\n")
